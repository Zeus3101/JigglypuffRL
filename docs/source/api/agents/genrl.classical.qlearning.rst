Q-Learning
<<<<<<< HEAD
==========
=======
>>>>>>> 4fac7a6f

Submodules
----------

genrl.classical.qlearning.qlearning module
------------------------------------------

.. automodule:: genrl.classical.qlearning.qlearning
   :members:
   :undoc-members:
   :show-inheritance:


Module contents
---------------

.. automodule:: genrl.classical.qlearning
   :members:
   :undoc-members:
   :show-inheritance:<|MERGE_RESOLUTION|>--- conflicted
+++ resolved
@@ -1,8 +1,4 @@
 Q-Learning
-<<<<<<< HEAD
-==========
-=======
->>>>>>> 4fac7a6f
 
 Submodules
 ----------
