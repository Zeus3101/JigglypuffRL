--- conflicted
+++ resolved
@@ -1,15 +1,9 @@
 import shutil
 
-<<<<<<< HEAD
-from genrl import TD3
-from genrl.environments import VectorEnv
-from genrl.trainers import OffPolicyTrainer, OrnsteinUhlenbeckActionNoise
-=======
 from genrl.agents import TD3
 from genrl.core import OrnsteinUhlenbeckActionNoise
 from genrl.environments import VectorEnv
 from genrl.trainers import OffPolicyTrainer
->>>>>>> fa145bd0
 
 
 def test_td3():
