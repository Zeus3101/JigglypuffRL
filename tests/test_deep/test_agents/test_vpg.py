import shutil

<<<<<<< HEAD
from genrl import VPG
=======
from genrl.agents import VPG
>>>>>>> fa145bd0
from genrl.environments import VectorEnv
from genrl.trainers import OnPolicyTrainer


def test_vpg():
    env = VectorEnv("CartPole-v0")
    algo = VPG("mlp", env)
    trainer = OnPolicyTrainer(algo, env, log_mode=["csv"], logdir="./logs", epochs=1)
    trainer.train()
    shutil.rmtree("./logs")


def test_vpg_cnn():
    env = VectorEnv("Pong-v0", env_type="atari")
    algo = VPG("cnn", env, rollout_size=128)
    trainer = OnPolicyTrainer(algo, env, log_mode=["csv"], logdir="./logs", epochs=1)
    trainer.train()
    shutil.rmtree("./logs")<|MERGE_RESOLUTION|>--- conflicted
+++ resolved
@@ -1,10 +1,6 @@
 import shutil
 
-<<<<<<< HEAD
-from genrl import VPG
-=======
 from genrl.agents import VPG
->>>>>>> fa145bd0
 from genrl.environments import VectorEnv
 from genrl.trainers import OnPolicyTrainer
 
