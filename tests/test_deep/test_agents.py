import shutil

<<<<<<< HEAD
from genrl import (
    TD3,
    SAC,
    DDPG,
    PPO1,
    VPG,
    DQN,
    A2C,
    OffPolicyTrainer,
    OnPolicyTrainer,
)
from genrl.deep.common import (
    OrnsteinUhlenbeckActionNoise,
    NormalActionNoise,
=======
import gym

from genrl import A2C, DDPG, DQN, PPO1, SAC, TD3, VPG
from genrl.deep.common import (
    Logger,
    NormalActionNoise,
    OffPolicyTrainer,
    OnPolicyTrainer,
    OrnsteinUhlenbeckActionNoise,
    venv,
>>>>>>> fb4f18b4
)
from genrl.environments import VectorEnv


class TestAlgos:
    def test_sac(self):
        env = VectorEnv("Pendulum-v0", 2)
        algo = SAC("mlp", env, layers=[1, 1])

        trainer = OffPolicyTrainer(
            algo, env, log_mode=["csv"], logdir="./logs", epochs=1, render=False
        )
        trainer.train()
        shutil.rmtree("./logs")

    def test_td3(self):
        env = VectorEnv("Pendulum-v0", 2)
        algo = TD3("mlp", env, noise=OrnsteinUhlenbeckActionNoise, layers=[1, 1])

        trainer = OffPolicyTrainer(
            algo, env, log_mode=["csv"], logdir="./logs", epochs=1, evaluate_episodes=2
        )
        trainer.train()
        trainer.evaluate()
        shutil.rmtree("./logs")

    def test_ppo1(self):
        env = VectorEnv("Pendulum-v0", 2)
        algo = PPO1("mlp", env, layers=[1, 1])

        trainer = OnPolicyTrainer(
            algo, env, log_mode=["csv"], logdir="./logs", epochs=1, evaluate_episodes=2
        )
        trainer.train()
        trainer.evaluate()
        shutil.rmtree("./logs")

    def test_vpg(self):
        env = VectorEnv("CartPole-v0", 2)
        algo = VPG("mlp", env, layers=[1, 1])

        trainer = OnPolicyTrainer(
            algo, env, log_mode=["csv"], logdir="./logs", epochs=1, evaluate_episodes=2
        )
        trainer.train()
        trainer.evaluate()
        shutil.rmtree("./logs")

    def test_ddpg(self):
        env = VectorEnv("Pendulum-v0", 2)
        algo = DDPG("mlp", env, noise=NormalActionNoise, layers=[1, 1])

        trainer = OffPolicyTrainer(
            algo, env, log_mode=["csv"], logdir="./logs", epochs=1, evaluate_episodes=2
        )
        trainer.train()
        trainer.evaluate()
        shutil.rmtree("./logs")

    def test_dqn(self):
        env = VectorEnv("CartPole-v0", 2)
        # DQN
        algo = DQN("mlp", env)

        trainer = OffPolicyTrainer(
            algo, env, log_mode=["csv"], logdir="./logs", epochs=1, evaluate_episodes=2
        )
        trainer.train()
        trainer.evaluate()
        shutil.rmtree("./logs")

        # # Double DQN with prioritized replay buffer
        # algo1 = DQN("mlp", env, double_dqn=True, prioritized_replay=True)

        # trainer = OffPolicyTrainer(
        #     algo1, log_mode=["csv"], logdir="./logs", epochs=1, render=False
        # )
        # trainer.train()
        # shutil.rmtree("./logs")

        # Noisy DQN
        algo2 = DQN("mlp", env, noisy_dqn=True)

        trainer = OffPolicyTrainer(
            algo2, env, log_mode=["csv"], logdir="./logs", epochs=1, render=False
        )
        trainer.train()
        shutil.rmtree("./logs")

        # Dueling DDQN
        algo3 = DQN("mlp", env, dueling_dqn=True, double_dqn=True)

        trainer = OffPolicyTrainer(
            algo3, env, log_mode=["csv"], logdir="./logs", epochs=1, render=False
        )
        trainer.train()
        shutil.rmtree("./logs")

        # Categorical DQN
        algo4 = DQN("mlp", env, categorical_dqn=True)

        trainer = OffPolicyTrainer(
            algo4, env, log_mode=["csv"], logdir="./logs", epochs=1, render=False
        )
        trainer.train()
        shutil.rmtree("./logs")

    def test_a2c(self):
        env = VectorEnv("CartPole-v0", 1)

        # A2C
        algo = A2C("mlp", env)

        trainer = OnPolicyTrainer(
            algo, env, log_mode=["csv"], logdir="./logs", epochs=1
        )
        trainer.train()
        shutil.rmtree("./logs")

    def test_dqn_cnn(self):
        env = VectorEnv("Pong-v0", n_envs=2, env_type="atari")

        # DQN
        algo = DQN("cnn", env)

        trainer = OffPolicyTrainer(
            algo, env, log_mode=["csv"], logdir="./logs", epochs=1, steps_per_epoch=200
        )
        trainer.train()
        shutil.rmtree("./logs")

        # Double DQN with prioritized replay buffer
        algo1 = DQN("cnn", env, double_dqn=True, prioritized_replay=True)

        trainer = OffPolicyTrainer(
            algo1, env, log_mode=["csv"], logdir="./logs", epochs=1, steps_per_epoch=200
        )
        trainer.train()
        shutil.rmtree("./logs")

        # Noisy DQN
        algo2 = DQN("cnn", env, noisy_dqn=True)

        trainer = OffPolicyTrainer(
            algo2, env, log_mode=["csv"], logdir="./logs", epochs=1, steps_per_epoch=200
        )
        trainer.train()
        shutil.rmtree("./logs")

        # Dueling DDQN
        algo3 = DQN("cnn", env, dueling_dqn=True, double_dqn=True)

        trainer = OffPolicyTrainer(
            algo3, env, log_mode=["csv"], logdir="./logs", epochs=1, steps_per_epoch=200
        )
        trainer.train()
        shutil.rmtree("./logs")

        # Categorical DQN
        algo4 = DQN("cnn", env, categorical_dqn=True)

        trainer = OffPolicyTrainer(
            algo4, env, log_mode=["csv"], logdir="./logs", epochs=1, steps_per_epoch=200
        )
        trainer.train()
        shutil.rmtree("./logs")<|MERGE_RESOLUTION|>--- conflicted
+++ resolved
@@ -1,32 +1,12 @@
 import shutil
 
-<<<<<<< HEAD
-from genrl import (
-    TD3,
-    SAC,
-    DDPG,
-    PPO1,
-    VPG,
-    DQN,
-    A2C,
-    OffPolicyTrainer,
-    OnPolicyTrainer,
-)
-from genrl.deep.common import (
-    OrnsteinUhlenbeckActionNoise,
-    NormalActionNoise,
-=======
 import gym
 
 from genrl import A2C, DDPG, DQN, PPO1, SAC, TD3, VPG
 from genrl.deep.common import (
-    Logger,
-    NormalActionNoise,
     OffPolicyTrainer,
     OnPolicyTrainer,
-    OrnsteinUhlenbeckActionNoise,
-    venv,
->>>>>>> fb4f18b4
+    OrnsteinUhlenbeckActionNoise
 )
 from genrl.environments import VectorEnv
 
