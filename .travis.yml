language: python
python:
  - "3.6"      # current default Python on Travis CI
#  - "nightly"  # nightly build
# command to install dependencies
install:
  - python setup.py install
  - pip install codecov
  - pip install pytest-cov
# command to run tests
script:
  - pytest --cov-report xml --cov='./genrl/' --cov-config=.coveragerc
  
after_success:
  - codecov --token=16dca61f-670e-4a9a-bda6-e016cb5579db

jobs:
  include:
    #Run tests
    - stage: Lint Check
      python: "3.6"
      install:
<<<<<<< HEAD
        - pip install black flake8 isort==4.3.20 black
=======
        - pip install black flake8 isort==4.2.5 black
>>>>>>> b87157ea
      script:
        - flake8 .
        - black --check .
        - isort -c .
      after_success:
        
    - stage: test
      python: "3.6"
      install: 
        - python setup.py install
        - pip install codecov pytest-cov
      script:
        - pytest --cov-report xml --cov='./genrl/' --cov-config=.coveragerc
      
      after_success:
        - codecov --token=16dca61f-670e-4a9a-bda6-e016cb5579db

    # Deploy Documentation
    - stage: Docs
      python: "3.6"
      if: type != cron
      # Use previously defined before_install
      before_install: *before_install

      install:
        - pip install -r docs/requirements.txt
        - python setup.py install

      script:
        - make clean -C docs/ html
      after_success: # Nothing to do

      # Deploy built docs : a) when PR is merged to master, b) when a tag is built
      deploy:
        - provider: pages
          edge: true
          token: $GITHUB_TOKEN # Set in the settings page of your repository, as a secure variable
          keep_history: false
          local_dir: docs/build/html
          on:
            branch: master
        - provider: pages
          edge: true
          token: $GITHUB_TOKEN # Set in the settings page of your repository, as a secure variable
          keep_history: false
          local_dir: docs/build/html
          on:
            tags: true<|MERGE_RESOLUTION|>--- conflicted
+++ resolved
@@ -20,11 +20,7 @@
     - stage: Lint Check
       python: "3.6"
       install:
-<<<<<<< HEAD
-        - pip install black flake8 isort==4.3.20 black
-=======
-        - pip install black flake8 isort==4.2.5 black
->>>>>>> b87157ea
+        - pip install black flake8 isort black
       script:
         - flake8 .
         - black --check .
