import torch.nn as nn


class DuelingDQNValueMlp(nn.Module):
    def __init__(self, state_dim, action_dim):
        super(DuelingDQNValueMlp, self).__init__()

        self.state_dim = state_dim
        self.action_dim = action_dim

        self.feature = nn.Sequential(
            nn.Linear(self.state_dim, 128),
            nn.ReLU()
        )

        self.advantage = nn.Sequential(
            nn.Linear(128, 128), nn.ReLU(), nn.Linear(128, self.action_dim)
        )

        self.value = nn.Sequential(
            nn.Linear(128, 128),
            nn.ReLU(),
            nn.Linear(128, 1)
        )

    def forward(self, x):
        x = self.feature(x)
        advantage = self.advantage(x)
<<<<<<< HEAD
        value     = self.value(x)
        return value + advantage  - advantage.mean()

class NoisyLinear(nn.Module):
    def __init__(self, in_features, out_features, std_init=0.4):
        super(NoisyLinear, self).__init__()
        
        self.in_features  = in_features
        self.out_features = out_features
        self.std_init     = std_init
        
        self.weight_mu    = nn.Parameter(torch.FloatTensor(out_features, in_features))
        self.weight_sigma = nn.Parameter(torch.FloatTensor(out_features, in_features))
        self.register_buffer('weight_epsilon', torch.FloatTensor(out_features, in_features))
        
        self.bias_mu    = nn.Parameter(torch.FloatTensor(out_features))
        self.bias_sigma = nn.Parameter(torch.FloatTensor(out_features))
        self.register_buffer('bias_epsilon', torch.FloatTensor(out_features))
        
        self.reset_parameters()
        self.reset_noise()
    
    def forward(self, x):
        if self.training: 
            weight = self.weight_mu + self.weight_sigma.mul(Variable(self.weight_epsilon))
            bias   = self.bias_mu   + self.bias_sigma.mul(Variable(self.bias_epsilon))
        else:
            weight = self.weight_mu
            bias   = self.bias_mu
        
        return F.linear(x, weight, bias)
    
    def reset_parameters(self):
        mu_range = 1 / math.sqrt(self.weight_mu.size(1))
        
        self.weight_mu.data.uniform_(-mu_range, mu_range)
        self.weight_sigma.data.fill_(self.std_init / math.sqrt(self.weight_sigma.size(1)))
        
        self.bias_mu.data.uniform_(-mu_range, mu_range)
        self.bias_sigma.data.fill_(self.std_init / math.sqrt(self.bias_sigma.size(0)))
    
    def reset_noise(self):
        epsilon_in  = self._scale_noise(self.in_features)
        epsilon_out = self._scale_noise(self.out_features)
        
        self.weight_epsilon.copy_(epsilon_out.ger(epsilon_in))
        self.bias_epsilon.copy_(self._scale_noise(self.out_features))
    
    def _scale_noise(self, size):
        x = torch.randn(size)
        x = x.sign().mul(x.abs().sqrt())
        return x


class NoisyDQNValue(nn.Module):
    def __init__(self, num_states, num_actions):
        super(NoisyDQNValue, self).__init__()
        
        self.linear =  nn.Linear(num_states, 128)
        self.noisy_layer_1 = NoisyLinear(128, 128)
        self.noisy_layer_2 = NoisyLinear(128, num_actions)
        
    def forward(self, x):
        x = F.relu(self.linear(x))
        x = F.relu(self.noisy_layer_1(x))
        x = self.noisy_layer_2(x)
        return x
    
    def act(self, state):
        state   = Variable(torch.FloatTensor(state).unsqueeze(0), volatile=True)
        q_value = self.forward(state)
        action  = q_value.max(1)[1].data[0]
        return action
    
    def reset_noise(self):
        self.noisy_layer_1.reset_noise()
        self.noisy_layer_2.reset_noise()
=======
        value = self.value(x)
        return value + advantage - advantage.mean()
>>>>>>> 7764420b
<|MERGE_RESOLUTION|>--- conflicted
+++ resolved
@@ -26,7 +26,6 @@
     def forward(self, x):
         x = self.feature(x)
         advantage = self.advantage(x)
-<<<<<<< HEAD
         value     = self.value(x)
         return value + advantage  - advantage.mean()
 
@@ -103,8 +102,4 @@
     
     def reset_noise(self):
         self.noisy_layer_1.reset_noise()
-        self.noisy_layer_2.reset_noise()
-=======
-        value = self.value(x)
-        return value + advantage - advantage.mean()
->>>>>>> 7764420b
+        self.noisy_layer_2.reset_noise()