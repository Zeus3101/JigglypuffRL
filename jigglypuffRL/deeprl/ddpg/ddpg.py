--- conflicted
+++ resolved
@@ -67,13 +67,8 @@
         max_ep_len=1000,
         start_update=1000,
         update_interval=50,
-<<<<<<< HEAD
         layers=(32, 32),
         pretrained=None,
-=======
-        save_interval=5000,
-        layers=(256, 256),
->>>>>>> d2420473
         tensorboard_log=None,
         seed=None,
         render=False,
@@ -190,11 +185,7 @@
         with torch.no_grad():
             q_pi_target = self.ac_target.get_value(
                 torch.cat(
-<<<<<<< HEAD
                     [next_state, self.ac_target.get_action(next_state,True)[0]],
-=======
-                    [next_state, self.ac_target.get_action(next_state, deterministic=True)[0]],
->>>>>>> d2420473
                     dim=-1
                 )
             )
@@ -204,14 +195,7 @@
 
     def get_p_loss(self, state):
         q_pi = self.ac.get_value(
-<<<<<<< HEAD
             torch.cat([state, self.ac.get_action(state,True)[0]], dim=-1)
-=======
-            Variable(
-                torch.cat([state, self.ac.get_action(state, deterministic=True)[0]], dim=-1),
-                requires_grad=True,
-            )
->>>>>>> d2420473
         )
         return -torch.mean(q_pi)
 
@@ -324,10 +308,6 @@
 
 if __name__ == "__main__":
     env = gym.make("Pendulum-v0")
-<<<<<<< HEAD
-    algo = DDPG("mlp", env, seed=0)
-=======
     algo = DDPG("mlp", env, seed=0, save_model="checkpoints", noise=OrnsteinUhlenbeckActionNoise)
->>>>>>> d2420473
     algo.learn()
     algo.evaluate(algo)