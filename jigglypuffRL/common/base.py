--- conflicted
+++ resolved
@@ -25,25 +25,16 @@
             if self.deterministic:
                 action = torch.argmax(action_probs, dim=-1)
             else:
-<<<<<<< HEAD
-                c = Categorical(probs=_s)
-                a = (c.sample(), c)
-=======
-                action = Categorical(probs=action_probs).sample()
->>>>>>> c250a218
+                distribution = Categorical(probs=action_probs)
+                action = (distribution.sample(), distribution)
         else:
             action_probs = nn.Tanh()(action_probs) * self.action_lim
             if self.deterministic:
                 action = action_probs
             else:
-<<<<<<< HEAD
-                c = Normal(_s, self.a_var)
-                a = (c.sample(), c)
-        return a
-=======
-                action = Normal(action_probs, self.action_var).sample()
+                distribution = Normal(action_probs, self.action_var)
+                action = (distribution.sample(), distribution)
         return action
->>>>>>> c250a218
 
 
 class BaseValue(nn.Module):
