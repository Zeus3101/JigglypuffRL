import collections
from copy import deepcopy
from typing import Any, Dict, List, Optional, Tuple, Union

import gym
import numpy as np
import torch
<<<<<<< HEAD
from torch import optim as opt
=======
import torch.nn.functional as F
import torch.optim as opt
>>>>>>> d06c4c5a

from genrl.deep.agents.base import OffPolicyAgent
from genrl.deep.common.noise import ActionNoise
from genrl.deep.common.utils import get_env_properties, get_model, safe_mean, set_seeds
from genrl.environments import VecEnv


class DDPG(OffPolicyAgent):
    def __init__(
        self,
        *args,
        polyak: float = 0.995,
        noise: ActionNoise = None,
        noise_std: float = 0.1,
        **kwargs,
    ):
        super(DDPG, self).__init__(*args, **kwargs)
        self.polyak = polyak
        self.noise = noise
        self.noise_std = noise_std

        self.empty_logs()
        if self.create_model:
            self._create_model()

    def _create_model(self) -> None:
        input_dim, action_dim, discrete, _ = get_env_properties(self.env)
        if discrete:
            raise Exception(
                "Discrete Environments not supported for {}.".format(__class__.__name__)
            )
        if self.noise is not None:
            self.noise = self.noise(
                np.zeros_like(action_dim), self.noise_std * np.ones_like(action_dim)
            )

        self.ac = get_model("ac", self.network_type)(
            input_dim, action_dim, self.layers, "Qsa", discrete=discrete
        ).to(self.device)

        self.ac_target = deepcopy(self.ac).to(self.device)

        # # freeze target network params
        # for param in self.ac_target.parameters():
        #     param.requires_grad = False

        self.replay_buffer = self.buffer_class(self.replay_size)
        self.optimizer_policy = opt.Adam(self.ac.actor.parameters(), lr=self.lr_policy)
        self.optimizer_value = opt.Adam(self.ac.critic.parameters(), lr=self.lr_value)

    def update_target_model(self) -> None:
        """Function to update the target Q model

        Updates the target model with the training model's weights when called
        """
        # with torch.no_grad():
        for param, param_target in zip(
            self.ac.parameters(), self.ac_target.parameters()
        ):
            param_target.data.mul_(self.polyak)
            param_target.data.add_((1 - self.polyak) * param.data)

    def select_action(
        self, state: np.ndarray, deterministic: bool = True
    ) -> np.ndarray:
        state = torch.as_tensor(state).float()
        # with torch.no_grad():
        action, _ = self.ac.get_action(state, deterministic)
        action = action.detach().cpu().numpy()

        # add noise to output from policy network
        if self.noise is not None:
            action += self.noise()

        return np.clip(
            action, self.env.action_space.low[0], self.env.action_space.high[0]
        )

    def get_q_values(self, states: torch.Tensor, actions: torch.Tensor) -> torch.Tensor:
        """Get Q values corresponding to specific states and actions

        Args:
            states (:obj:`torch.Tensor`): States for which Q-values need to be found
            actions (:obj:`torch.Tensor`): Actions taken at respective states

        Returns:
            q_values (:obj:`torch.Tensor`): Q values for the given states and actions
        """
        q_values = self.ac.critic.get_value(torch.cat([states, actions], dim=-1))
        return q_values

    def get_target_q_values(
        self, next_states: torch.Tensor, rewards: List[float], dones: List[bool]
    ) -> torch.Tensor:
        """Get target Q values for the DQN

        Args:
            next_states (:obj:`torch.Tensor`): Next states for which target Q-values
                need to be found
            rewards (:obj:`list`): Rewards at each timestep for each environment
            dones (:obj:`list`): Game over status for each environment

        Returns:
            target_q_values (:obj:`torch.Tensor`): Target Q values for the DQN
        """
        next_target_actions = self.ac_target.get_action(next_states, True)[0]
        next_q_target_values = self.ac_target.get_value(
            torch.cat([next_states, next_target_actions], dim=-1)
        )
        target_q_values = rewards + self.gamma * (1 - dones) * next_q_target_values
        return target_q_values

    def get_p_loss(self, states: np.ndarray) -> torch.Tensor:
        """Get policy loss for DDPG

        Args:
            states (:obj:`np.ndarray`): State at which the loss needs to be found

        Returns:
            policy_loss (:obj:`torch.Tensor`): Policy loss at the state
        """
        next_best_actions = self.ac.get_action(states, True)[0]
        q_values = self.ac.get_value(torch.cat([states, next_best_actions], dim=-1))
        policy_loss = -torch.mean(q_values)
        return policy_loss

    def update_params(self, update_interval: int) -> None:
        """
        Takes the step for optimizer.

        :param timestep: timestep
        :type timestep: int
        """

        for timestep in range(update_interval):
            batch = self.sample_from_buffer()

            value_loss = self.get_q_loss(batch)
            self.logs["value_loss"].append(value_loss.item())

            policy_loss = self.get_p_loss(batch.states)
            self.logs["policy_loss"].append(policy_loss.item())

            self.optimizer_policy.zero_grad()
            policy_loss.backward()
            self.optimizer_policy.step()

            self.optimizer_value.zero_grad()
            value_loss.backward()
            self.optimizer_value.step()

            self.update_target_model()

    def get_hyperparams(self) -> Dict[str, Any]:
        hyperparams = {
            "network_type": self.network_type,
            "gamma": self.gamma,
            "batch_size": self.batch_size,
            "replay_size": self.replay_size,
            "polyak": self.polyak,
            "noise_std": self.noise_std,
            "lr_policy": self.lr_p,
            "lr_value": self.lr_q,
            "weights": self.ac.state_dict(),
        }
        return hyperparams

    def load_weights(self, weights) -> None:
        """
        Load weights for the agent from pretrained model
        """
        self.ac.load_state_dict(weights["weights"])

    def get_logging_params(self) -> Dict[str, Any]:
        """
        :returns: Logging parameters for monitoring training
        :rtype: dict
        """
        logs = {
            "policy_loss": safe_mean(self.logs["policy_loss"]),
            "value_loss": safe_mean(self.logs["value_loss"]),
        }
        self.empty_logs()
        return logs

    def empty_logs(self):
        """
        Empties logs
        """
        self.logs = {}
        self.logs["policy_loss"] = []
        self.logs["value_loss"] = []
<|MERGE_RESOLUTION|>--- conflicted
+++ resolved
@@ -1,205 +1,201 @@
-import collections
-from copy import deepcopy
-from typing import Any, Dict, List, Optional, Tuple, Union
-
-import gym
-import numpy as np
-import torch
-<<<<<<< HEAD
-from torch import optim as opt
-=======
-import torch.nn.functional as F
-import torch.optim as opt
->>>>>>> d06c4c5a
-
-from genrl.deep.agents.base import OffPolicyAgent
-from genrl.deep.common.noise import ActionNoise
-from genrl.deep.common.utils import get_env_properties, get_model, safe_mean, set_seeds
-from genrl.environments import VecEnv
-
-
-class DDPG(OffPolicyAgent):
-    def __init__(
-        self,
-        *args,
-        polyak: float = 0.995,
-        noise: ActionNoise = None,
-        noise_std: float = 0.1,
-        **kwargs,
-    ):
-        super(DDPG, self).__init__(*args, **kwargs)
-        self.polyak = polyak
-        self.noise = noise
-        self.noise_std = noise_std
-
-        self.empty_logs()
-        if self.create_model:
-            self._create_model()
-
-    def _create_model(self) -> None:
-        input_dim, action_dim, discrete, _ = get_env_properties(self.env)
-        if discrete:
-            raise Exception(
-                "Discrete Environments not supported for {}.".format(__class__.__name__)
-            )
-        if self.noise is not None:
-            self.noise = self.noise(
-                np.zeros_like(action_dim), self.noise_std * np.ones_like(action_dim)
-            )
-
-        self.ac = get_model("ac", self.network_type)(
-            input_dim, action_dim, self.layers, "Qsa", discrete=discrete
-        ).to(self.device)
-
-        self.ac_target = deepcopy(self.ac).to(self.device)
-
-        # # freeze target network params
-        # for param in self.ac_target.parameters():
-        #     param.requires_grad = False
-
-        self.replay_buffer = self.buffer_class(self.replay_size)
-        self.optimizer_policy = opt.Adam(self.ac.actor.parameters(), lr=self.lr_policy)
-        self.optimizer_value = opt.Adam(self.ac.critic.parameters(), lr=self.lr_value)
-
-    def update_target_model(self) -> None:
-        """Function to update the target Q model
-
-        Updates the target model with the training model's weights when called
-        """
-        # with torch.no_grad():
-        for param, param_target in zip(
-            self.ac.parameters(), self.ac_target.parameters()
-        ):
-            param_target.data.mul_(self.polyak)
-            param_target.data.add_((1 - self.polyak) * param.data)
-
-    def select_action(
-        self, state: np.ndarray, deterministic: bool = True
-    ) -> np.ndarray:
-        state = torch.as_tensor(state).float()
-        # with torch.no_grad():
-        action, _ = self.ac.get_action(state, deterministic)
-        action = action.detach().cpu().numpy()
-
-        # add noise to output from policy network
-        if self.noise is not None:
-            action += self.noise()
-
-        return np.clip(
-            action, self.env.action_space.low[0], self.env.action_space.high[0]
-        )
-
-    def get_q_values(self, states: torch.Tensor, actions: torch.Tensor) -> torch.Tensor:
-        """Get Q values corresponding to specific states and actions
-
-        Args:
-            states (:obj:`torch.Tensor`): States for which Q-values need to be found
-            actions (:obj:`torch.Tensor`): Actions taken at respective states
-
-        Returns:
-            q_values (:obj:`torch.Tensor`): Q values for the given states and actions
-        """
-        q_values = self.ac.critic.get_value(torch.cat([states, actions], dim=-1))
-        return q_values
-
-    def get_target_q_values(
-        self, next_states: torch.Tensor, rewards: List[float], dones: List[bool]
-    ) -> torch.Tensor:
-        """Get target Q values for the DQN
-
-        Args:
-            next_states (:obj:`torch.Tensor`): Next states for which target Q-values
-                need to be found
-            rewards (:obj:`list`): Rewards at each timestep for each environment
-            dones (:obj:`list`): Game over status for each environment
-
-        Returns:
-            target_q_values (:obj:`torch.Tensor`): Target Q values for the DQN
-        """
-        next_target_actions = self.ac_target.get_action(next_states, True)[0]
-        next_q_target_values = self.ac_target.get_value(
-            torch.cat([next_states, next_target_actions], dim=-1)
-        )
-        target_q_values = rewards + self.gamma * (1 - dones) * next_q_target_values
-        return target_q_values
-
-    def get_p_loss(self, states: np.ndarray) -> torch.Tensor:
-        """Get policy loss for DDPG
-
-        Args:
-            states (:obj:`np.ndarray`): State at which the loss needs to be found
-
-        Returns:
-            policy_loss (:obj:`torch.Tensor`): Policy loss at the state
-        """
-        next_best_actions = self.ac.get_action(states, True)[0]
-        q_values = self.ac.get_value(torch.cat([states, next_best_actions], dim=-1))
-        policy_loss = -torch.mean(q_values)
-        return policy_loss
-
-    def update_params(self, update_interval: int) -> None:
-        """
-        Takes the step for optimizer.
-
-        :param timestep: timestep
-        :type timestep: int
-        """
-
-        for timestep in range(update_interval):
-            batch = self.sample_from_buffer()
-
-            value_loss = self.get_q_loss(batch)
-            self.logs["value_loss"].append(value_loss.item())
-
-            policy_loss = self.get_p_loss(batch.states)
-            self.logs["policy_loss"].append(policy_loss.item())
-
-            self.optimizer_policy.zero_grad()
-            policy_loss.backward()
-            self.optimizer_policy.step()
-
-            self.optimizer_value.zero_grad()
-            value_loss.backward()
-            self.optimizer_value.step()
-
-            self.update_target_model()
-
-    def get_hyperparams(self) -> Dict[str, Any]:
-        hyperparams = {
-            "network_type": self.network_type,
-            "gamma": self.gamma,
-            "batch_size": self.batch_size,
-            "replay_size": self.replay_size,
-            "polyak": self.polyak,
-            "noise_std": self.noise_std,
-            "lr_policy": self.lr_p,
-            "lr_value": self.lr_q,
-            "weights": self.ac.state_dict(),
-        }
-        return hyperparams
-
-    def load_weights(self, weights) -> None:
-        """
-        Load weights for the agent from pretrained model
-        """
-        self.ac.load_state_dict(weights["weights"])
-
-    def get_logging_params(self) -> Dict[str, Any]:
-        """
-        :returns: Logging parameters for monitoring training
-        :rtype: dict
-        """
-        logs = {
-            "policy_loss": safe_mean(self.logs["policy_loss"]),
-            "value_loss": safe_mean(self.logs["value_loss"]),
-        }
-        self.empty_logs()
-        return logs
-
-    def empty_logs(self):
-        """
-        Empties logs
-        """
-        self.logs = {}
-        self.logs["policy_loss"] = []
-        self.logs["value_loss"] = []
+import collections
+from copy import deepcopy
+from typing import Any, Dict, List, Optional, Tuple, Union
+
+import gym
+import numpy as np
+import torch
+import torch.nn.functional as F
+import torch.optim as opt
+
+from genrl.deep.agents.base import OffPolicyAgent
+from genrl.deep.common.noise import ActionNoise
+from genrl.deep.common.utils import get_env_properties, get_model, safe_mean, set_seeds
+from genrl.environments import VecEnv
+
+
+class DDPG(OffPolicyAgent):
+    def __init__(
+        self,
+        *args,
+        polyak: float = 0.995,
+        noise: ActionNoise = None,
+        noise_std: float = 0.1,
+        **kwargs,
+    ):
+        super(DDPG, self).__init__(*args, **kwargs)
+        self.polyak = polyak
+        self.noise = noise
+        self.noise_std = noise_std
+
+        self.empty_logs()
+        if self.create_model:
+            self._create_model()
+
+    def _create_model(self) -> None:
+        input_dim, action_dim, discrete, _ = get_env_properties(self.env)
+        if discrete:
+            raise Exception(
+                "Discrete Environments not supported for {}.".format(__class__.__name__)
+            )
+        if self.noise is not None:
+            self.noise = self.noise(
+                np.zeros_like(action_dim), self.noise_std * np.ones_like(action_dim)
+            )
+
+        self.ac = get_model("ac", self.network_type)(
+            input_dim, action_dim, self.layers, "Qsa", discrete=discrete
+        ).to(self.device)
+
+        self.ac_target = deepcopy(self.ac).to(self.device)
+
+        # # freeze target network params
+        # for param in self.ac_target.parameters():
+        #     param.requires_grad = False
+
+        self.replay_buffer = self.buffer_class(self.replay_size)
+        self.optimizer_policy = opt.Adam(self.ac.actor.parameters(), lr=self.lr_policy)
+        self.optimizer_value = opt.Adam(self.ac.critic.parameters(), lr=self.lr_value)
+
+    def update_target_model(self) -> None:
+        """Function to update the target Q model
+
+        Updates the target model with the training model's weights when called
+        """
+        # with torch.no_grad():
+        for param, param_target in zip(
+            self.ac.parameters(), self.ac_target.parameters()
+        ):
+            param_target.data.mul_(self.polyak)
+            param_target.data.add_((1 - self.polyak) * param.data)
+
+    def select_action(
+        self, state: np.ndarray, deterministic: bool = True
+    ) -> np.ndarray:
+        state = torch.as_tensor(state).float()
+        # with torch.no_grad():
+        action, _ = self.ac.get_action(state, deterministic)
+        action = action.detach().cpu().numpy()
+
+        # add noise to output from policy network
+        if self.noise is not None:
+            action += self.noise()
+
+        return np.clip(
+            action, self.env.action_space.low[0], self.env.action_space.high[0]
+        )
+
+    def get_q_values(self, states: torch.Tensor, actions: torch.Tensor) -> torch.Tensor:
+        """Get Q values corresponding to specific states and actions
+
+        Args:
+            states (:obj:`torch.Tensor`): States for which Q-values need to be found
+            actions (:obj:`torch.Tensor`): Actions taken at respective states
+
+        Returns:
+            q_values (:obj:`torch.Tensor`): Q values for the given states and actions
+        """
+        q_values = self.ac.critic.get_value(torch.cat([states, actions], dim=-1))
+        return q_values
+
+    def get_target_q_values(
+        self, next_states: torch.Tensor, rewards: List[float], dones: List[bool]
+    ) -> torch.Tensor:
+        """Get target Q values for the DQN
+
+        Args:
+            next_states (:obj:`torch.Tensor`): Next states for which target Q-values
+                need to be found
+            rewards (:obj:`list`): Rewards at each timestep for each environment
+            dones (:obj:`list`): Game over status for each environment
+
+        Returns:
+            target_q_values (:obj:`torch.Tensor`): Target Q values for the DQN
+        """
+        next_target_actions = self.ac_target.get_action(next_states, True)[0]
+        next_q_target_values = self.ac_target.get_value(
+            torch.cat([next_states, next_target_actions], dim=-1)
+        )
+        target_q_values = rewards + self.gamma * (1 - dones) * next_q_target_values
+        return target_q_values
+
+    def get_p_loss(self, states: np.ndarray) -> torch.Tensor:
+        """Get policy loss for DDPG
+
+        Args:
+            states (:obj:`np.ndarray`): State at which the loss needs to be found
+
+        Returns:
+            policy_loss (:obj:`torch.Tensor`): Policy loss at the state
+        """
+        next_best_actions = self.ac.get_action(states, True)[0]
+        q_values = self.ac.get_value(torch.cat([states, next_best_actions], dim=-1))
+        policy_loss = -torch.mean(q_values)
+        return policy_loss
+
+    def update_params(self, update_interval: int) -> None:
+        """
+        Takes the step for optimizer.
+
+        :param timestep: timestep
+        :type timestep: int
+        """
+
+        for timestep in range(update_interval):
+            batch = self.sample_from_buffer()
+
+            value_loss = self.get_q_loss(batch)
+            self.logs["value_loss"].append(value_loss.item())
+
+            policy_loss = self.get_p_loss(batch.states)
+            self.logs["policy_loss"].append(policy_loss.item())
+
+            self.optimizer_policy.zero_grad()
+            policy_loss.backward()
+            self.optimizer_policy.step()
+
+            self.optimizer_value.zero_grad()
+            value_loss.backward()
+            self.optimizer_value.step()
+
+            self.update_target_model()
+
+    def get_hyperparams(self) -> Dict[str, Any]:
+        hyperparams = {
+            "network_type": self.network_type,
+            "gamma": self.gamma,
+            "batch_size": self.batch_size,
+            "replay_size": self.replay_size,
+            "polyak": self.polyak,
+            "noise_std": self.noise_std,
+            "lr_policy": self.lr_p,
+            "lr_value": self.lr_q,
+            "weights": self.ac.state_dict(),
+        }
+        return hyperparams
+
+    def load_weights(self, weights) -> None:
+        """
+        Load weights for the agent from pretrained model
+        """
+        self.ac.load_state_dict(weights["weights"])
+
+    def get_logging_params(self) -> Dict[str, Any]:
+        """
+        :returns: Logging parameters for monitoring training
+        :rtype: dict
+        """
+        logs = {
+            "policy_loss": safe_mean(self.logs["policy_loss"]),
+            "value_loss": safe_mean(self.logs["value_loss"]),
+        }
+        self.empty_logs()
+        return logs
+
+    def empty_logs(self):
+        """
+        Empties logs
+        """
+        self.logs = {}
+        self.logs["policy_loss"] = []
+        self.logs["value_loss"] = []