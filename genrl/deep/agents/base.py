import collections
from abc import ABC
from typing import Any, Dict, List, NamedTuple, Tuple, Union

import numpy as np
import torch
from torch.nn import functional as F

from genrl.deep.common.actor_critic import BaseActorCritic
from genrl.deep.common.buffers import (
    PrioritizedBuffer,
    PrioritizedReplayBufferSamples,
    PushReplayBuffer,
    ReplayBufferSamples,
)
from genrl.deep.common.utils import set_seeds


class BaseAgent(ABC):
    """Base Agent Class

    Attributes:
        network (str): The network type of the Q-value function.
            Supported types: ["cnn", "mlp"]
        env (Environment): The environment that the agent is supposed to act on
        create_model (bool): Whether the model of the algo should be created when initialised
        batch_size (int): Mini batch size for loading experiences
        gamma (float): The discount factor for rewards
        layers (:obj:`tuple` of :obj:`int`): Layers in the Neural Network
            of the Q-value function
        lr_policy (float): Learning rate for the policy/actor
        lr_value (float): Learning rate for the Q-value function
        seed (int): Seed for randomness
        render (bool): Should the env be rendered during training?
        device (str): Hardware being used for training. Options:
            ["cuda" -> GPU, "cpu" -> CPU]
    """

    def __init__(
        self,
        network: Union[str, BaseActorCritic],
        env: Any,
        create_model: bool = True,
        batch_size: int = 128,
        gamma: float = 0.99,
<<<<<<< HEAD
        layers: Tuple = (64, 64),
        lr_policy: float = 0.0001,
=======
        policy_layers: Tuple = (64, 64),
        value_layers: Tuple = (64, 64),
        lr_policy: float = 0.001,
>>>>>>> c19dbdd9
        lr_value: float = 0.001,
        **kwargs
    ):
        self.network = network
        self.env = env
        self.create_model = create_model
        self.batch_size = batch_size
        self.gamma = gamma
        self.policy_layers = policy_layers
        self.value_layers = value_layers
        self.lr_policy = lr_policy
        self.lr_value = lr_value

        self.seed = kwargs["seed"] if "seed" in kwargs else None
        self.render = kwargs["render"] if "render" in kwargs else False

        # Assign device
        device = kwargs["device"] if "device" in kwargs else "cpu"
        if "cuda" in device and torch.cuda.is_available():
            self.device = torch.device(device)
        else:
            self.device = torch.device("cpu")

        # Assign seed
        if self.seed is not None:
            set_seeds(self.seed, self.env)

    def _create_model(self) -> None:
        """Function to initialize all models of the agent
        """
        raise NotImplementedError

    def select_action(
        self, state: np.ndarray, deterministic: bool = False
    ) -> np.ndarray:
        """Select action given state

        Action selection method

        Args:
            state (:obj:`np.ndarray`): Current state of the environment
            deterministic (bool): Should the policy be deterministic or stochastic

        Returns:
            action (:obj:`np.ndarray`): Action taken by the agent
        """
        raise NotImplementedError

    def update_params(self, update_interval: int) -> None:
        """Update parameters of the model

        Args:
            update_interval (int): Interval between successive updates of the target model
        """
        raise NotImplementedError

    def get_hyperparameters(self) -> Dict[str, Any]:
        """Get relevant hyperparameters to save

        Returns:
            hyperparams (:obj:`dict`): Hyperparameters to be saved
        """
        raise NotImplementedError

    def get_logging_params(self) -> Dict[str, Any]:
        """Load weights for the agent from pretrained model

        Args:
            weights (:obj:`dict`): Dictionary of different neural net weights
        """
        raise NotImplementedError

    def empty_logs(self):
        """Gets relevant parameters for logging

        Returns:
            logs (:obj:`dict`): Logging parameters for monitoring training
        """
        raise NotImplementedError


class OnPolicyAgent(BaseAgent):
    def __init__(self, *args, rollout_size: int = 2048, **kwargs):
        super(OnPolicyAgent, self).__init__(*args, **kwargs)
        self.rollout_size = rollout_size

    def collect_rewards(self, dones, timestep):
        for i, done in enumerate(dones):
            if done or timestep == self.rollout_size - 1:
                self.rewards.append(self.env.episode_reward[i])
                self.env.episode_reward[i] = 0

    def collect_rollouts(self, state):
        for i in range(self.rollout_size):
            action, values, old_log_probs = self.select_action(state)

            next_state, reward, dones, _ = self.env.step(np.array(action))

            if self.render:
                self.env.render()

            self.rollout.add(
                state,
                action.reshape(self.env.n_envs, 1),
                reward,
                dones,
                values.detach(),
                old_log_probs.detach(),
            )

            state = next_state

            self.collect_rewards(dones, i)

        return values, dones


class OffPolicyAgent(BaseAgent):
    """Off Policy Agent Base Class

    Attributes:
        network (str): The network type of the Q-value function.
            Supported types: ["cnn", "mlp"]
        env (Environment): The environment that the agent is supposed to act on
        create_model (bool): Whether the model of the algo should be created when initialised
        batch_size (int): Mini batch size for loading experiences
        gamma (float): The discount factor for rewards
        layers (:obj:`tuple` of :obj:`int`): Layers in the Neural Network
            of the Q-value function
        lr_policy (float): Learning rate for the policy/actor
        lr_value (float): Learning rate for the Q-value function
        replay_size (int): Capacity of the Replay Buffer
        buffer_type (str): Choose the type of Buffer: ["push", "prioritized"]
        seed (int): Seed for randomness
        render (bool): Should the env be rendered during training?
        device (str): Hardware being used for training. Options:
            ["cuda" -> GPU, "cpu" -> CPU]
    """

    def __init__(
        self, *args, replay_size: int = 5000, buffer_type: str = "push", **kwargs
    ):
        super(OffPolicyAgent, self).__init__(*args, **kwargs)
        self.replay_size = replay_size
        self.buffer_type = buffer_type

        if buffer_type == "push":
            self.buffer_class = PushReplayBuffer
        elif buffer_type == "prioritized":
            self.buffer_class = PrioritizedBuffer
        else:
            raise NotImplementedError

    def update_params_before_select_action(self, timestep: int) -> None:
        """Update any parameters before selecting action like epsilon for decaying epsilon greedy

        Args:
            timestep (int): Timestep in the training process
        """
        pass

    def update_target_model(self) -> None:
        """Function to update the target Q model

        Updates the target model with the training model's weights when called
        """
        raise NotImplementedError

    def _reshape_batch(self, batch: List):
        """Function to reshape experiences

        Can be modified for individual algorithm usage

        Args:
            batch (:obj:`list`): List of experiences that are being replayed

        Returns:
            batch (:obj:`list`): Reshaped experiences for replay
        """
        return [*batch]

    def sample_from_buffer(self, beta: float = None):
        """Samples experiences from the buffer and converts them into usable formats

        Args:
            beta (float): Importance-Sampling beta for prioritized replay

        Returns:
            batch (:obj:`list`): Replay experiences sampled from the buffer
        """
        # Samples from the buffer
        if beta is not None:
            print(beta)
            batch = self.replay_buffer.sample(self.batch_size, beta=beta)
        else:
            batch = self.replay_buffer.sample(self.batch_size)

        states, actions, rewards, next_states, dones = self._reshape_batch(batch)

        # Convert every experience to a Named Tuple. Either Replay or Prioritized Replay samples.
        if self.buffer_type == "push":
            batch = ReplayBufferSamples(*[states, actions, rewards, next_states, dones])
        elif self.buffer_type == "prioritized":
            indices, weights = batch[5], batch[6]
            batch = PrioritizedReplayBufferSamples(
                *[states, actions, rewards, next_states, dones, indices, weights]
            )
        return batch

    def get_q_loss(self, batch: collections.namedtuple) -> torch.Tensor:
        """Normal Function to calculate the loss of the Q-function or critic

        Args:
            batch (:obj:`collections.namedtuple` of :obj:`torch.Tensor`): Batch of experiences

        Returns:
            loss (:obj:`torch.Tensor`): Calculated loss of the Q-function
        """
        q_values = self.get_q_values(batch.states, batch.actions)
        target_q_values = self.get_target_q_values(
            batch.next_states, batch.rewards, batch.dones
        )

        if isinstance(q_values, list):
            loss = F.mse_loss(q_values[0], target_q_values) + F.mse_loss(
                q_values[1], target_q_values
            )
        else:
            loss = F.mse_loss(q_values, target_q_values)

        return loss


class OffPolicyAgentAC(OffPolicyAgent):
    """Off Policy Agent Base Class

    Attributes:
        network (str): The network type of the Q-value function.
            Supported types: ["cnn", "mlp"]
        env (Environment): The environment that the agent is supposed to act on
        create_model (bool): Whether the model of the algo should be created when initialised
        batch_size (int): Mini batch size for loading experiences
        gamma (float): The discount factor for rewards
        layers (:obj:`tuple` of :obj:`int`): Layers in the Neural Network
            of the Q-value function
        lr_policy (float): Learning rate for the policy/actor
        lr_value (float): Learning rate for the Q-value function
        replay_size (int): Capacity of the Replay Buffer
        buffer_type (str): Choose the type of Buffer: ["push", "prioritized"]
        seed (int): Seed for randomness
        render (bool): Should the env be rendered during training?
        device (str): Hardware being used for training. Options:
            ["cuda" -> GPU, "cpu" -> CPU]
    """

    def __init__(self, *args, polyak=0.995, **kwargs):
        super(OffPolicyAgentAC, self).__init__(*args, **kwargs)
        self.polyak = polyak

    def select_action(
        self, state: np.ndarray, deterministic: bool = True
    ) -> np.ndarray:
        """Select action given state

        Deterministic Action Selection with Noise

        Args:
            state (:obj:`np.ndarray`): Current state of the environment
            deterministic (bool): Should the policy be deterministic or stochastic

        Returns:
            action (:obj:`np.ndarray`): Action taken by the agent
        """
        state = torch.as_tensor(state).float()
        action, _ = self.ac.get_action(state, deterministic)
        action = action.detach().cpu().numpy()

        # add noise to output from policy network
        if self.noise is not None:
            action += self.noise()

        return np.clip(
            action, self.env.action_space.low[0], self.env.action_space.high[0]
        )

    def update_target_model(self) -> None:
        """Function to update the target Q model

        Updates the target model with the training model's weights when called
        """
        for param, param_target in zip(
            self.ac.parameters(), self.ac_target.parameters()
        ):
            param_target.data.mul_(self.polyak)
            param_target.data.add_((1 - self.polyak) * param.data)

    def get_q_values(self, states: torch.Tensor, actions: torch.Tensor) -> torch.Tensor:
        """Get Q values corresponding to specific states and actions

        Args:
            states (:obj:`torch.Tensor`): States for which Q-values need to be found
            actions (:obj:`torch.Tensor`): Actions taken at respective states

        Returns:
            q_values (:obj:`torch.Tensor`): Q values for the given states and actions
        """
        if isinstance(self.ac.critic, list):
            q_values = self.ac.get_value(
                torch.cat([states, actions], dim=-1), mode="both"
            )
        else:
            q_values = self.ac.get_value(torch.cat([states, actions], dim=-1))

        return q_values

    def get_target_q_values(
        self, next_states: torch.Tensor, rewards: List[float], dones: List[bool]
    ) -> torch.Tensor:
        """Get target Q values for the TD3

        Args:
            next_states (:obj:`torch.Tensor`): Next states for which target Q-values
                need to be found
            rewards (:obj:`list`): Rewards at each timestep for each environment
            dones (:obj:`list`): Game over status for each environment

        Returns:
            target_q_values (:obj:`torch.Tensor`): Target Q values for the TD3
        """
        next_target_actions = self.ac_target.get_action(next_states, True)[0]

        if isinstance(self.ac_target.critic, list):
            next_q_target_values = self.ac_target.get_value(
                torch.cat([next_states, next_target_actions], dim=-1), mode="min"
            )
        else:
            next_q_target_values = self.ac_target.get_value(
                torch.cat([next_states, next_target_actions], dim=-1)
            )

        target_q_values = rewards + self.gamma * (1 - dones) * next_q_target_values

        return target_q_values

    def get_p_loss(self, states: torch.Tensor) -> torch.Tensor:
        """Function to get the Policy loss

        Args:
            states (:obj:`torch.Tensor`): States for which Q-values need to be found

        Returns:
            loss (:obj:`torch.Tensor`): Calculated policy loss
        """
        next_best_actions = self.ac.get_action(states, True)[0]
        q_values = self.ac.get_value(torch.cat([states, next_best_actions], dim=-1))
        policy_loss = -torch.mean(q_values)
        return policy_loss

    def load_weights(self, weights) -> None:
        """
        Load weights for the agent from pretrained model
        """
        self.ac.load_state_dict(weights["weights"])<|MERGE_RESOLUTION|>--- conflicted
+++ resolved
@@ -43,14 +43,9 @@
         create_model: bool = True,
         batch_size: int = 128,
         gamma: float = 0.99,
-<<<<<<< HEAD
-        layers: Tuple = (64, 64),
-        lr_policy: float = 0.0001,
-=======
         policy_layers: Tuple = (64, 64),
         value_layers: Tuple = (64, 64),
         lr_policy: float = 0.001,
->>>>>>> c19dbdd9
         lr_value: float = 0.001,
         **kwargs
     ):
