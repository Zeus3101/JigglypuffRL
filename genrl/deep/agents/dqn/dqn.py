--- conflicted
+++ resolved
@@ -144,14 +144,9 @@
 
         self.create_model()
 
-<<<<<<< HEAD
-    def create_model(self):
-        if self.network_type == "mlp":
-=======
     def create_model(self, network_type):
         state_dim, action_dim, disc = self.get_env_properties()
         if network_type == "mlp":
->>>>>>> d403a1b2
             if self.dueling_dqn:
                 self.model = DuelingDQNValueMlp(
                     state_dim, action_dim
@@ -171,13 +166,8 @@
                     state_dim, action_dim
                 )
             else:
-<<<<<<< HEAD
-                self.model = get_model("v", self.network_type)(
-                    self.env.observation_space.shape[0], self.env.action_space.n, "Qs"
-=======
                 self.model = get_model("v", network_type)(
                     state_dim, action_dim, "Qs"
->>>>>>> d403a1b2
                 )
             # load paramaters if already trained
             if self.pretrained is not None:
