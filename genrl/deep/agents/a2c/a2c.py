--- conflicted
+++ resolved
@@ -5,18 +5,14 @@
 from torch.autograd import Variable
 import gym
 
-<<<<<<< HEAD
-from ...common import get_model, save_params, load_params, set_seeds, venv
-=======
-from genrl.deep.common import (
+from ...common import (
     get_model,
     save_params,
     load_params,
     set_seeds,
     venv,
-    RolloutBuffer,
+    RolloutBuffer
 )
->>>>>>> 7b9e0647
 from typing import Union, Tuple, Any, Optional, Dict
 
 
