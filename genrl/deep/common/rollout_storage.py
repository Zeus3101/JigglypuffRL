--- conflicted
+++ resolved
@@ -1,14 +1,9 @@
 from typing import Generator, NamedTuple, Optional, Union
 
 import numpy as np
-<<<<<<< HEAD
 from .utils import get_obs_action_shape
-=======
 import torch
->>>>>>> fb4f18b4
 from gym import spaces
-
-from genrl.deep.common.utils import get_obs_action_shape
 
 
 class RolloutBufferSamples(NamedTuple):
