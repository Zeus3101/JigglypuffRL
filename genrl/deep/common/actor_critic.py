from typing import Tuple

import numpy as np
import torch
import torch.nn as nn
<<<<<<< HEAD
import gym
if gym.__version__ == "0.10.5":
    from gym import Space
else:
    from gym.spaces import Space
from torch.distributions import Categorical
=======
from gym import spaces
from torch.distributions import Categorical, Normal
>>>>>>> 08154e4e

from genrl.deep.common.base import BaseActorCritic
from genrl.deep.common.policies import MlpPolicy
from genrl.deep.common.utils import cnn, init_weights, mlp
from genrl.deep.common.values import MlpValue


class MlpActorCritic(BaseActorCritic):
    """MLP Actor Critic

    Attributes:
        state_dim (int): State dimensions of the environment
        action_dim (int): Action space dimensions of the environment
        hidden (:obj:`list` or :obj:`tuple`): Hidden layers in the MLP
        val_type (str): Value type of the critic network
        discrete (bool): True if the action space is discrete, else False
        sac (bool): True if a SAC-like network is needed, else False
        activation (str): Activation function to be used. Can be either "tanh" or "relu"
    """

    def __init__(
        self,
        state_dim: spaces.Space,
        action_dim: spaces.Space,
        policy_layers: Tuple = (32, 32),
        value_layers: Tuple = (32, 32),
        val_type: str = "V",
        discrete: bool = True,
        **kwargs,
    ):
        super(MlpActorCritic, self).__init__()

        self.actor = MlpPolicy(state_dim, action_dim, policy_layers, discrete, **kwargs)
        self.critic = MlpValue(state_dim, action_dim, val_type, value_layers, **kwargs)


class MlpSingleActorMultiCritic(BaseActorCritic):
    """MLP Actor Critic

    Attributes:
        state_dim (int): State dimensions of the environment
        action_dim (int): Action space dimensions of the environment
        hidden (:obj:`list` or :obj:`tuple`): Hidden layers in the MLP
        val_type (str): Value type of the critic network
        discrete (bool): True if the action space is discrete, else False
        num_critics (int): Number of critics in the architecture
        sac (bool): True if a SAC-like network is needed, else False
        activation (str): Activation function to be used. Can be either "tanh" or "relu"
    """

    def __init__(
        self,
<<<<<<< HEAD
        state_dim: Space,
        action_dim: Space,
        hidden: Tuple = (32, 32),
=======
        state_dim: spaces.Space,
        action_dim: spaces.Space,
        policy_layers: Tuple = (32, 32),
        value_layers: Tuple = (32, 32),
>>>>>>> 08154e4e
        val_type: str = "V",
        discrete: bool = True,
        num_critics: int = 2,
        **kwargs,
    ):
        super(MlpSingleActorMultiCritic, self).__init__()

        self.num_critics = num_critics

        self.actor = MlpPolicy(state_dim, action_dim, policy_layers, discrete, **kwargs)
        self.critic1 = MlpValue(state_dim, action_dim, "Qsa", value_layers, **kwargs)
        self.critic2 = MlpValue(state_dim, action_dim, "Qsa", value_layers, **kwargs)

        self.action_scale = kwargs["action_scale"] if "action_scale" in kwargs else 1
        self.action_bias = kwargs["action_bias"] if "action_bias" in kwargs else 0

    def forward(self, x):
        q1_values = self.critic1(x).squeeze(-1)
        q2_values = self.critic2(x).squeeze(-1)
        return (q1_values, q2_values)

    def get_action(self, state: torch.Tensor, deterministic: bool = False):
        state = torch.as_tensor(state).float()

        if self.actor.sac:
            mean, log_std = self.actor(state)
            std = log_std.exp()
            distribution = Normal(mean, std)

            action_probs = distribution.rsample()
            log_probs = distribution.log_prob(action_probs)
            action_probs = torch.tanh(action_probs)

            action = action_probs * self.action_scale + self.action_bias

            # enforcing action bound (appendix of SAC paper)
            log_probs -= torch.log(
                self.action_scale * (1 - action_probs.pow(2)) + np.finfo(np.float32).eps
            )
            log_probs = log_probs.sum(1, keepdim=True)
            mean = torch.tanh(mean) * self.action_scale + self.action_bias

            action = (action.float(), log_probs, mean)
        else:
            action = self.actor.get_action(state, deterministic=deterministic)

        return action

    def get_value(self, state: torch.Tensor, mode="first") -> torch.Tensor:
        """Get Values from the Critic

        Arg:
            state (:obj:`torch.Tensor`): The state(s) being passed to the critics
            mode (str): What values should be returned. Types:
                "both" --> Both values will be returned
                "min" --> The minimum of both values will be returned
                "first" --> The value from the first critic only will be returned

        Returns:
            values (:obj:`list`): List of values as estimated by each individual critic
        """
        state = torch.as_tensor(state).float()

        if mode == "both":
            values = self.forward(state)
        elif mode == "min":
            values = self.forward(state)
            values = torch.min(*values).squeeze(-1)
        elif mode == "first":
            values = self.critic1(state)
        else:
            raise KeyError("Mode doesn't exist")

        return values


class CNNActorCritic(BaseActorCritic):
    """
    CNN Actor Critic

    :param framestack: Number of previous frames to stack together
    :param action_dim: Action dimensions of the environment
    :param fc_layers: Sizes of hidden layers
    :param val_type: Specifies type of value function: (
"V" for V(s), "Qs" for Q(s), "Qsa" for Q(s,a))
    :param discrete: True if action space is discrete, else False
    :param framestack: Number of previous frames to stack together
    :type action_dim: int
    :type fc_layers: tuple or list
    :type val_type: str
    :type discrete: bool
    """

    def __init__(
        self,
        framestack: int,
        action_dim: Space,
        fc_layers: Tuple = (256,),
        action_dim: spaces.Space,
        policy_layers: Tuple = (256,),
        value_layers: Tuple = (256,),
        val_type: str = "V",
        discrete: bool = True,
        *args,
        **kwargs,
    ):
        super(CNNActorCritic, self).__init__()

        self.feature, output_size = cnn((framestack, 16, 32))
        self.actor = MlpPolicy(
            output_size, action_dim, policy_layers, discrete, **kwargs
        )
        self.critic = MlpValue(output_size, action_dim, val_type, value_layers)

    def get_action(
        self, state: torch.Tensor, deterministic: bool = False
    ) -> torch.Tensor:
        """
        Get action from the Actor based on input

        :param state: The state being passed as input to the Actor
        :param deterministic: (True if the action space is deterministic,
else False)
        :type state: Tensor
        :type deterministic: boolean
        :returns: action
        """
        state = self.feature(state)
        state = state.view(state.size(0), -1)

        action_probs = self.actor(state)
        action_probs = nn.Softmax(dim=-1)(action_probs)

        if deterministic:
            action = torch.argmax(action_probs, dim=-1)
            distribution = None
        else:
            distribution = Categorical(probs=action_probs)
            action = distribution.sample()

        return action, distribution

    def get_value(self, inp: torch.Tensor) -> torch.Tensor:
        """
        Get value from the Critic based on input

        :param inp: Input to the Critic
        :type inp: Tensor
        :returns: value
        """
        inp = self.feature(inp)
        inp = inp.view(inp.size(0), -1)

        value = self.critic(inp).squeeze(-1)
        return value


actor_critic_registry = {
    "mlp": MlpActorCritic,
    "cnn": CNNActorCritic,
    "mlp12": MlpSingleActorMultiCritic,
}


def get_actor_critic_from_name(name_: str):
    """
    Returns Actor Critic given the type of the Actor Critic

    :param ac_name: Name of the policy needed
    :type ac_name: str
    :returns: Actor Critic class to be used
    """
    if name_ in actor_critic_registry:
        return actor_critic_registry[name_]
    raise NotImplementedError


class MlpCentralizedActorCritic(BaseActorCritic):
    def __init__(
        self, state_dim: int, action_dim: int, shared_layers: Tuple = (512, 256)
    ):
        super(CentralizedActorCritic, self).__init__()

        self.state_dim = state_dim
        self.action_dim = action_dim

        self.shared = mlp([self.state_dim] + list(shared_layers))
        self.actor = nn.Linear(shared_layers[-1], self.action_dim)
        self.critic = nn.Linear(shared_layers[-1], 1)

        init_weights(self.parameters())<|MERGE_RESOLUTION|>--- conflicted
+++ resolved
@@ -3,17 +3,15 @@
 import numpy as np
 import torch
 import torch.nn as nn
-<<<<<<< HEAD
+
 import gym
 if gym.__version__ == "0.10.5":
     from gym import Space
 else:
     from gym.spaces import Space
 from torch.distributions import Categorical
-=======
-from gym import spaces
+
 from torch.distributions import Categorical, Normal
->>>>>>> 08154e4e
 
 from genrl.deep.common.base import BaseActorCritic
 from genrl.deep.common.policies import MlpPolicy
@@ -66,16 +64,11 @@
 
     def __init__(
         self,
-<<<<<<< HEAD
         state_dim: Space,
         action_dim: Space,
         hidden: Tuple = (32, 32),
-=======
-        state_dim: spaces.Space,
-        action_dim: spaces.Space,
         policy_layers: Tuple = (32, 32),
         value_layers: Tuple = (32, 32),
->>>>>>> 08154e4e
         val_type: str = "V",
         discrete: bool = True,
         num_critics: int = 2,
