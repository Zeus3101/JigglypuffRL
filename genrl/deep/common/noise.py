from abc import ABC, abstractmethod

import numpy as np
import torch
<<<<<<< HEAD
from torch import nn
=======
import torch.nn as nn
>>>>>>> f39dd364


class ActionNoise(ABC):
    """
    Base class for Action Noise

    :param mean: Mean of noise distribution
    :param std: Standard deviation of noise distribution
    :type mean: float
    :type std: float
    """

    def __init__(self, mean: float, std: float):
        # super().__init__(mean, std)
        self._mean = mean
        self._std = std

    @abstractmethod
    def __call__(self) -> None:
        raise NotImplementedError

    @property
    def mean(self) -> float:
        """
        Returns mean of noise distribution
        """
        return self._mean

    @property
    def std(self) -> float:
        """
        Returns standard deviation of noise distribution
        """
        return self._std


class NormalActionNoise(ActionNoise):
    """
    Normal implementation of Action Noise

    :param mean: Mean of noise distribution
    :param std: Standard deviation of noise distribution
    :type mean: float
    :type std: float
    """

    def __init__(self, mean: float, std: float):
        super(NormalActionNoise, self).__init__(mean, std)

    def __call__(self) -> float:
        """
        Return action noise randomly sampled from noise distribution
        """
        return np.random.normal(self._mean, self._std)

    def reset(self) -> None:
        pass


class OrnsteinUhlenbeckActionNoise(ActionNoise):
    """
    Ornstein Uhlenbeck implementation of Action Noise

    :param mean: Mean of noise distribution
    :param std: Standard deviation of noise distribution
    :param theta: Parameter used to solve the Ornstein Uhlenbeck process
    :param dt: Small parameter used to solve the Ornstein Uhlenbeck process
    :param initial_noise: Initial noise distribution
    :type mean: float
    :type std: float
    :type theta: float
    :type dt: float
    :type initial_noise: Numpy array
    """

    def __init__(
        self,
        mean: float,
        std: float,
        theta: float = 0.15,
        dt: float = 1e-2,
        initial_noise: np.ndarray = None,
    ):
        super(OrnsteinUhlenbeckActionNoise, self).__init__(mean, std)
        self._theta = theta
        self._mean = mean
        self._std = std
        self._dt = dt
        self._initial_noise = initial_noise
        self.noise_prev = None
        self.reset()

    def __call__(self) -> float:
        """
        (Return action noise randomly sampled from noise distribution
according to the Ornstein Uhlenbeck process)
        """
        noise = (
            self.noise_prev
            + self._theta * (self._mean - self.noise_prev) * self._dt
            + (self._std * np.sqrt(self._dt) * np.random.normal(size=self._mean.shape))
        )
        self.noise_prev = noise
        return noise

    def reset(self) -> None:
        """
        Reset the initial noise value for the noise distribution sampling
        """
        self.noise_prev = (
            self._initial_noise
            if self._initial_noise is not None
            else np.zeros_like(self._mean)
        )


class NoisyLinear(nn.Module):
    """Noisy Linear Layer Class

    Class to represent a Noisy Linear class (noisy version of nn.Linear)

    Attributes:
        in_features (int): Input dimensions
        out_features (int): Output dimensions
        std_init (float): Weight initialisation constant
    """

    def __init__(self, in_features: int, out_features: int, std_init: float = 0.4):
        super(NoisyLinear, self).__init__()

        self.in_features = in_features
        self.out_features = out_features
        self.std_init = std_init

        self.weight_mu = nn.Parameter(torch.FloatTensor(out_features, in_features))
        self.weight_sigma = nn.Parameter(torch.FloatTensor(out_features, in_features))
        self.register_buffer(
            "weight_epsilon", torch.FloatTensor(out_features, in_features)
        )

        self.bias_mu = nn.Parameter(torch.FloatTensor(out_features))
        self.bias_sigma = nn.Parameter(torch.FloatTensor(out_features))
        self.register_buffer("bias_epsilon", torch.FloatTensor(out_features))

        self.reset_parameters()
        self.reset_noise()

    def forward(self, state: torch.Tensor) -> torch.Tensor:
        if self.training:
            weight = self.weight_mu + self.weight_sigma.mul(self.weight_epsilon)
            bias = self.bias_mu + self.bias_sigma.mul(self.bias_epsilon)
        else:
            weight = self.weight_mu
            bias = self.bias_mu
        return nn.functional.linear(state, weight, bias)

    def reset_parameters(self) -> None:
        """Reset parameters of layer
        """
        mu_range = 1 / np.sqrt(self.weight_mu.size(1))

        self.weight_mu.data.uniform_(-mu_range, mu_range)
        self.weight_sigma.data.fill_(self.std_init / np.sqrt(self.weight_sigma.size(1)))

        self.bias_mu.data.uniform_(-mu_range, mu_range)
        self.bias_sigma.data.fill_(self.std_init / np.sqrt(self.bias_sigma.size(0)))

    def reset_noise(self) -> None:
        """Reset noise components of layer
        """
        epsilon_in = self._scale_noise(self.in_features)
        epsilon_out = self._scale_noise(self.out_features)

        self.weight_epsilon.copy_(epsilon_out.ger(epsilon_in))
        self.bias_epsilon.copy_(self._scale_noise(self.out_features))

    def _scale_noise(self, size: int) -> torch.Tensor:
        inp = torch.randn(size)
        inp = inp.sign().mul(inp.abs().sqrt())
        return inp<|MERGE_RESOLUTION|>--- conflicted
+++ resolved
@@ -2,11 +2,7 @@
 
 import numpy as np
 import torch
-<<<<<<< HEAD
-from torch import nn
-=======
 import torch.nn as nn
->>>>>>> f39dd364
 
 
 class ActionNoise(ABC):
