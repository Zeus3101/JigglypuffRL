--- conflicted
+++ resolved
@@ -1,50 +1,8 @@
-from genrl.deep.common.actor_critic import (  # noqa
-    MlpActorCritic,
-    get_actor_critic_from_name,
-<<<<<<< HEAD
-)
-from genrl.deep.common.buffers import (  # noqa
-    ReplayBuffer,
-    PrioritizedBuffer,
-    PushReplayBuffer,
-)
-from genrl.deep.common.logger import (  # noqa
-    Logger,
-    HumanOutputFormat,
-    TensorboardLogger,
-    CSVLogger,
-    get_logger_by_name,
-)
-from genrl.deep.common.noise import (  # noqa
-    ActionNoise,
-    NormalActionNoise,
-    OrnsteinUhlenbeckActionNoise,
-)
-from genrl.deep.common.policies import MlpPolicy, get_policy_from_name  # noqa
-from genrl.deep.common.trainer import Trainer, OffPolicyTrainer, OnPolicyTrainer  # noqa
-from genrl.deep.common.utils import (  # noqa
-    get_model,
-    mlp,
-    cnn,
-    save_params,
-    load_params,
-    get_env_properties,
-    set_seeds,
-)
-from genrl.deep.common.values import (  # noqa
-    _get_val_model,
-    MlpValue,
-    CNNValue,
-    get_value_from_name,
-)
-from genrl.deep.common.rollout_storage import RolloutBuffer  # noqa
-=======
-)
-from genrl.deep.common.buffers import (  # noqa
-    PrioritizedBuffer,
-    PushReplayBuffer,
-    ReplayBuffer,
-)
+from genrl.deep.common.actor_critic import MlpActorCritic  # noqa
+from genrl.deep.common.actor_critic import get_actor_critic_from_name  # noqa
+from genrl.deep.common.buffers import PrioritizedBuffer  # noqa
+from genrl.deep.common.buffers import PushReplayBuffer  # noqa
+from genrl.deep.common.buffers import ReplayBuffer  # noqa
 from genrl.deep.common.logger import HumanOutputFormat  # noqa
 from genrl.deep.common.logger import Logger  # noqa
 from genrl.deep.common.logger import TensorboardLogger  # noqa
@@ -63,15 +21,8 @@
 from genrl.deep.common.values import MlpValue  # noqa
 from genrl.deep.common.values import _get_val_model  # noqa
 from genrl.deep.common.values import get_value_from_name  # noqa
-from genrl.deep.common.VecEnv import (  # noqa
-    SerialVecEnv,
-    SubProcessVecEnv,
-    VecEnv,
-    venv,
-)
-
-from genrl.deep.common.logger import CSVLogger  # noqa; noqa; noqa
-from genrl.deep.common.noise import ActionNoise  # noqa; noqa; noqa
-from genrl.deep.common.utils import cnn  # noqa; noqa; noqa
-from genrl.deep.common.values import CNNValue  # noqa; noqa; noqa
->>>>>>> fb4f18b4
+from genrl.deep.common.VecEnv import SerialVecEnv, SubProcessVecEnv, VecEnv  # noqa
+from genrl.deep.common.logger import CSVLogger  # noqa
+from genrl.deep.common.noise import ActionNoise  # noqa
+from genrl.deep.common.utils import cnn  # noqa
+from genrl.deep.common.values import CNNValue  # noqa