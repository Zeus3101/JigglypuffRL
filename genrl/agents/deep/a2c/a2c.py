from typing import Any, Dict

import gym
import numpy as np
import torch
import torch.nn.functional as F
import torch.optim as opt

<<<<<<< HEAD
from genrl.deep.agents.base import OnPolicyAgent
=======
from genrl.agents.deep.base import OnPolicyAgent
>>>>>>> fa145bd0
from genrl.utils import get_env_properties, get_model, safe_mean


class A2C(OnPolicyAgent):
    """Advantage Actor Critic algorithm (A2C)

    The synchronous version of A3C
    Paper: https://arxiv.org/abs/1602.01783

    Attributes:
        network (str): The network type of the Q-value function.
            Supported types: ["cnn", "mlp"]
        env (Environment): The environment that the agent is supposed to act on
        create_model (bool): Whether the model of the algo should be created when initialised
        batch_size (int): Mini batch size for loading experiences
        gamma (float): The discount factor for rewards
        layers (:obj:`tuple` of :obj:`int`): Layers in the Neural Network
            of the Q-value function
        lr_policy (float): Learning rate for the policy/actor
        lr_value (float): Learning rate for the critic
        rollout_size (int): Capacity of the Replay Buffer
        buffer_type (str): Choose the type of Buffer: ["rollout"]
        noise (:obj:`ActionNoise`): Action Noise function added to aid in exploration
        noise_std (float): Standard deviation of the action noise distribution
        value_coeff (float): Ratio of magnitude of value updates to policy updates
        entropy_coeff (float): Ratio of magnitude of entropy updates to policy updates
        seed (int): Seed for randomness
        render (bool): Should the env be rendered during training?
        device (str): Hardware being used for training. Options:
            ["cuda" -> GPU, "cpu" -> CPU]
    """

    def __init__(
        self,
        *args,
        noise: Any = None,
        noise_std: float = 0.1,
        value_coeff: float = 0.5,
        entropy_coeff: float = 0.01,
        **kwargs
    ):
        super(A2C, self).__init__(*args, **kwargs)
        self.noise = noise
        self.noise_std = noise_std
        self.value_coeff = value_coeff
        self.entropy_coeff = entropy_coeff

        self.empty_logs()
        if self.create_model:
            self._create_model()

    def _create_model(self) -> None:
        """Function to initialize Actor-Critic architecture

        This will create the Actor-Critic net for the agent and initialise the action noise
        """
        state_dim, action_dim, discrete, action_lim = get_env_properties(
            self.env, self.network
        )
        if isinstance(self.network, str):
            self.ac = get_model("ac", self.network)(
                state_dim,
                action_dim,
                policy_layers=self.policy_layers,
                value_layers=self.value_layers,
                val_type="V",
                discrete=discrete,
                action_lim=action_lim,
            ).to(self.device)
        else:
            self.ac = self.network.to(self.device)

        if self.noise is not None:
            self.noise = self.noise(
                np.zeros_like(action_dim), self.noise_std * np.ones_like(action_dim)
            )

        self.optimizer_policy = opt.Adam(self.ac.actor.parameters(), lr=self.lr_policy)
        self.optimizer_value = opt.Adam(self.ac.critic.parameters(), lr=self.lr_value)

    def select_action(
        self, state: np.ndarray, deterministic: bool = False
    ) -> np.ndarray:
        """Select action given state

        Action Selection for On Policy Agents with Actor Critic

        Args:
            state (:obj:`np.ndarray`): Current state of the environment
            deterministic (bool): Should the policy be deterministic or stochastic

        Returns:
            action (:obj:`np.ndarray`): Action taken by the agent
            value (:obj:`torch.Tensor`): Value of given state
            log_prob (:obj:`torch.Tensor`): Log probability of selected action
        """
        state = torch.as_tensor(state).float().to(self.device)

        # create distribution based on actor output
        action, dist = self.ac.get_action(state, deterministic=False)
        value = self.ac.get_value(state)

        return action.detach().cpu().numpy(), value, dist.log_prob(action).cpu()

    def get_traj_loss(self, values: torch.Tensor, dones: torch.Tensor) -> None:
        """Get loss from trajectory traversed by agent during rollouts

        Computes the returns and advantages needed for calculating loss

        Args:
            values (:obj:`torch.Tensor`): Values of states encountered during the rollout
            dones (:obj:`list` of bool): Game over statuses of each environment
        """
        self.rollout.compute_returns_and_advantage(values.detach().cpu().numpy(), dones)

    def evaluate_actions(self, states: torch.Tensor, actions: torch.Tensor):
        """Evaluates actions taken by actor

        Actions taken by actor and their respective states are analysed to get
        log probabilities and values from critics

        Args:
            states (:obj:`torch.Tensor`): States encountered in rollout
            actions (:obj:`torch.Tensor`): Actions taken in response to respective states

        Returns:
            values (:obj:`torch.Tensor`): Values of states encountered during the rollout
            log_probs (:obj:`torch.Tensor`): Log of action probabilities given a state
        """
        states, actions = states.to(self.device), actions.to(self.device)
        _, dist = self.ac.get_action(states, deterministic=False)
        values = self.ac.get_value(states)
        return values, dist.log_prob(actions).cpu(), dist.entropy().cpu()

    def update_params(self) -> None:
        """Updates the the A2C network

        Function to update the A2C actor-critic architecture
        """
        for rollout in self.rollout.get(self.batch_size):
            actions = rollout.actions

            if isinstance(self.env.action_space, gym.spaces.Discrete):
                actions = actions.long().flatten()

            values, log_prob, entropy = self.evaluate_actions(
                rollout.observations, actions
            )

            policy_loss = rollout.advantages * log_prob
            policy_loss = -torch.mean(policy_loss)
            self.logs["policy_loss"].append(policy_loss.item())

            value_loss = self.value_coeff * F.mse_loss(rollout.returns, values.cpu())
            self.logs["value_loss"].append(torch.mean(value_loss).item())

            entropy_loss = -torch.mean(entropy)  # Change this to entropy
            self.logs["policy_entropy"].append(entropy_loss.item())

            actor_loss = policy_loss + self.entropy_coeff * entropy_loss

            self.optimizer_policy.zero_grad()
            actor_loss.backward()
            torch.nn.utils.clip_grad_norm_(self.ac.actor.parameters(), 0.5)
            self.optimizer_policy.step()

            self.optimizer_value.zero_grad()
            value_loss.backward()
            torch.nn.utils.clip_grad_norm_(self.ac.critic.parameters(), 0.5)
            self.optimizer_value.step()

    def get_hyperparams(self) -> Dict[str, Any]:
        """Get relevant hyperparameters to save

        Returns:
            hyperparams (:obj:`dict`): Hyperparameters to be saved
        """
        hyperparams = {
            "network": self.network,
            "batch_size": self.batch_size,
            "gamma": self.gamma,
            "lr_policy": self.lr_policy,
            "lr_value": self.lr_value,
            "rollout_size": self.rollout_size,
            "weights": self.ac.state_dict(),
        }
        return hyperparams

    def load_weights(self, weights) -> None:
        """Load weights for the agent from pretrained model

        Args:
            weights (:obj:`dict`): Dictionary of different neural net weights
        """
        self.ac.load_state_dict(weights["weights"])

    def get_logging_params(self) -> Dict[str, Any]:
        """Gets relevant parameters for logging

        Returns:
            logs (:obj:`dict`): Logging parameters for monitoring training
        """
        logs = {
            "policy_loss": safe_mean(self.logs["policy_loss"]),
            "value_loss": safe_mean(self.logs["value_loss"]),
            "policy_entropy": safe_mean(self.logs["policy_entropy"]),
            "mean_reward": safe_mean(self.rewards),
        }

        self.empty_logs()
        return logs

    def empty_logs(self):
        """Empties logs
        """
        self.logs = {}
        self.logs["policy_loss"] = []
        self.logs["value_loss"] = []
        self.logs["policy_entropy"] = []
        self.rewards = []<|MERGE_RESOLUTION|>--- conflicted
+++ resolved
@@ -6,11 +6,7 @@
 import torch.nn.functional as F
 import torch.optim as opt
 
-<<<<<<< HEAD
-from genrl.deep.agents.base import OnPolicyAgent
-=======
 from genrl.agents.deep.base import OnPolicyAgent
->>>>>>> fa145bd0
 from genrl.utils import get_env_properties, get_model, safe_mean
 
 
