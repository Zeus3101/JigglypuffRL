--- conflicted
+++ resolved
@@ -1,34 +1,17 @@
-<<<<<<< HEAD
-from genrl.deep import DDPG, DQN, PPO1, SAC, TD3, VPG, A2C
-from genrl.classical import (
-    GaussianBandit,
-    BernoulliBandit,
-    EpsGreedyPolicy,
-    UCBPolicy,
-    GradientBasedPolicy,
-    BayesianUCBPolicy,
-    ThompsonSamplingPolicy,
-    GaussianCB,
-    BernoulliCB,
-    EpsGreedyCBPolicy,
-    UCBCBPolicy,
-    GradientBasedCBPolicy,
-    BayesianUCBCBPolicy,
-    ThompsonSamplingCBPolicy,
-    SARSA,
-    QLearning,
-)
-=======
 from genrl.classical import SARSA  # noqa
-from genrl.classical import Bandit  # noqa
-from genrl.classical import BanditPolicy  # noqa
-from genrl.classical import BayesianUCBPolicy  # noqa
+from genrl.classical import QLearning  # noqa
+from genrl.classical import GaussianBandit  # noqa
 from genrl.classical import BernoulliBandit  # noqa
 from genrl.classical import EpsGreedyPolicy  # noqa
-from genrl.classical import GaussianBandit  # noqa
-from genrl.classical import QLearning  # noqa
-from genrl.classical import SoftmaxActionSelectionPolicy  # noqa
+from genrl.classical import UCBPolicy  # noqa
+from genrl.classical import GradientBasedPolicy  # noqa
+from genrl.classical import BayesianUCBPolicy  # noqa
 from genrl.classical import ThompsonSamplingPolicy  # noqa
-from genrl.classical import UCBPolicy  # noqa
-from genrl.deep import A2C, DDPG, DQN, PPO1, SAC, TD3, VPG  # noqa
->>>>>>> fb4f18b4
+from genrl.classical import GaussianCB  # noqa
+from genrl.classical import BernoulliCB  # noqa
+from genrl.classical import EpsGreedyCBPolicy  # noqa
+from genrl.classical import UCBCBPolicy  # noqa
+from genrl.classical import GradientBasedCBPolicy  # noqa
+from genrl.classical import BayesianUCBCBPolicy  # noqa
+from genrl.classical import ThompsonSamplingCBPolicy  # noqa
+from genrl.deep import A2C, DDPG, DQN, PPO1, SAC, TD3, VPG  # noqa