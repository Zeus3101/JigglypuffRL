from typing import List

import gym

from genrl.environments import (
    AtariPreprocessing,
    FireReset,
    FrameStack,
    GymWrapper,
    NoopReset,
)
from genrl.environments.time_limit import AtariTimeLimit, TimeLimit
from genrl.environments.vec_env import SerialVecEnv, SubProcessVecEnv, VecEnv


from multiagent.environment import MultiAgentEnv
# from multiagent.scenarios.simple_spread import Scenario
import multiagent.scenarios as scenarios
import torch 
import numpy as np



def VectorEnv(
<<<<<<< HEAD
    env_id: str, n_envs: int = 2, parallel: int = False, env_type: str = "gym"
) -> VecEnv:
    """
    Chooses the kind of Vector Environment that is required

    :param env_id: Gym environment to be vectorised
    :param n_envs: Number of environments
    :param parallel: True if we want environments to run parallely and (
subprocesses, False if we want environments to run serially one after the other)
    :param env_type: Type of environment. Currently, we support ["gym", "atari", "multiagent"]
    :type env_id: string
    :type n_envs: int
    :type parallel: False
    :type env_type: string
    :returns: Vector Environment
    :rtype: object
=======
    env_id: str,
    n_envs: int = 2,
    parallel: int = False,
    env_type: str = "gym",
) -> VecEnv:
    """
        Chooses the kind of Vector Environment that is required

        :param env_id: Gym environment to be vectorised
        :param n_envs: Number of environments
        :param parallel: True if we want environments to run parallely and (
    subprocesses, False if we want environments to run serially one after the other)
        :param env_type: Type of environment. Currently, we support ["gym", "atari"]
        :type env_id: string
        :type n_envs: int
        :type parallel: False
        :type env_type: string
        :returns: Vector Environment
        :rtype: object
>>>>>>> dc2d58bd
    """
    if env_type == "atari":
        wrapper = AtariEnv
    elif env_type == "multi":
        wrapper = MultiagentEnv
    else:
        wrapper = GymEnv

    envs = [wrapper(env_id) for _ in range(n_envs)]

    if parallel:
        venv = SubProcessVecEnv(envs, n_envs)
    else:
        venv = SerialVecEnv(envs, n_envs)

    return venv


def GymEnv(env_id: str) -> gym.Env:
    """
    Function to apply wrappers for all regular Gym envs by Trainer class

    :param env: Environment Name
    :type env: string
    :returns: Gym Environment
    :rtype: object
    """
    env = gym.make(env_id)
    return GymWrapper(TimeLimit(env))


def AtariEnv(
    env_id: str,
    wrapper_list: List = [
        AtariPreprocessing,
        NoopReset,
        FireReset,
        AtariTimeLimit,
        FrameStack,
    ],
) -> gym.Env:
    """
    Function to apply wrappers for all Atari envs by Trainer class

    :param env: Environment Name
    :type env: string
    :param wrapper_list: List of wrappers to use
    :type wrapper_list: list or tuple
    :returns: Gym Atari Environment
    :rtype: object
    """
    env = gym.make(env_id)
    env = GymWrapper(env)

    if "NoFrameskip" in env_id:
        frameskip = 1
    elif "Deterministic" in env_id:
        frameskip = 4
    else:
        frameskip = (2, 5)

    for wrapper in wrapper_list:
        if wrapper is AtariPreprocessing:
            env = wrapper(env, frameskip)
        else:
            env = wrapper(env)

    return env


def MultiagentEnv(env_id: str)-> gym.Env:
    # load scenario from script
    scenario = scenarios.load(env_id + ".py").Scenario()
    benchmark = False
    # scenario = Scenario()
    # create world
    world = scenario.make_world()
    # create multiagent environment
    if benchmark:
        env = MultiAgentEnv(world, scenario.reset_world, scenario.reward, scenario.observation, scenario.benchmark_data, scenario.isFinished)
    else:
        env = MultiAgentEnv(world, scenario.reset_world, scenario.reward, scenario.observation, None, scenario.isFinished)

    return GymWrapper(env)<|MERGE_RESOLUTION|>--- conflicted
+++ resolved
@@ -22,24 +22,6 @@
 
 
 def VectorEnv(
-<<<<<<< HEAD
-    env_id: str, n_envs: int = 2, parallel: int = False, env_type: str = "gym"
-) -> VecEnv:
-    """
-    Chooses the kind of Vector Environment that is required
-
-    :param env_id: Gym environment to be vectorised
-    :param n_envs: Number of environments
-    :param parallel: True if we want environments to run parallely and (
-subprocesses, False if we want environments to run serially one after the other)
-    :param env_type: Type of environment. Currently, we support ["gym", "atari", "multiagent"]
-    :type env_id: string
-    :type n_envs: int
-    :type parallel: False
-    :type env_type: string
-    :returns: Vector Environment
-    :rtype: object
-=======
     env_id: str,
     n_envs: int = 2,
     parallel: int = False,
@@ -59,7 +41,6 @@
         :type env_type: string
         :returns: Vector Environment
         :rtype: object
->>>>>>> dc2d58bd
     """
     if env_type == "atari":
         wrapper = AtariEnv
