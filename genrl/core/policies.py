--- conflicted
+++ resolved
@@ -2,11 +2,7 @@
 
 import numpy as np
 
-<<<<<<< HEAD
-from genrl.deep.common.base import BasePolicy
-=======
 from genrl.core.base import BasePolicy
->>>>>>> fa145bd0
 from genrl.utils import cnn, mlp
 
 
