import os
from abc import ABC
from typing import Any, List, Optional, Union

import gym
import numpy as np
import toml
import torch

from genrl.environments.vec_env import VecEnv
from genrl.utils import Logger, set_seeds


class Trainer(ABC):
    """Base Trainer Class

    To be inherited specific use-cases

    Attributes:
        agent (object): Agent algorithm object
        env (object): Environment
        log_mode (:obj:`list` of str): List of different kinds of logging. Supported: ["csv", "stdout", "tensorboard"]
        log_key (str): Key plotted on x_axis. Supported: ["timestep", "episode"]
        log_interval (int): Timesteps between successive logging of parameters onto the console
        logdir (str): Directory where log files should be saved.
        epochs (int): Total number of epochs to train for
        max_timesteps (int): Maximum limit of timesteps to train for
        off_policy (bool): True if the agent is an off policy agent, False if it is on policy
        save_interval (int): Timesteps between successive saves of the agent's important hyperparameters
        save_model (str): Directory where the checkpoints of agent parameters should be saved
        run_num (int): A run number allotted to the save of parameters
        load_weights (str): Weights file
        load_hyperparams (str): File to load hyperparameters
        render (bool): True if environment is to be rendered during training, else False
        evaluate_episodes (int): Number of episodes to evaluate for
        seed (int): Set seed for reproducibility
    """

    def __init__(
        self,
        agent: Any,
        env: Union[gym.Env, VecEnv],
        log_mode: List[str] = ["stdout"],
        log_key: str = "timestep",
        log_interval: int = 10,
        logdir: str = "logs",
        epochs: int = 50,
        max_timesteps: int = None,
        off_policy: bool = False,
        save_interval: int = 0,
        save_model: str = "checkpoints",
        run_num: int = None,
        load_weights: str = None,
        load_hyperparams: str = None,
        load_buffer: str = None,
        render: bool = False,
        evaluate_episodes: int = 25,
        seed: Optional[int] = None,
    ):
        self.agent = agent
        self.env = env
        self.log_mode = log_mode
        self.log_key = log_key
        self.log_interval = log_interval
        self.logdir = logdir
        self.epochs = epochs
        self.max_timesteps = max_timesteps
        self.off_policy = off_policy
        self.save_interval = save_interval
        self.save_model = save_model
        self.run_num = run_num
        self.load_weights = load_weights
        self.load_hyperparams = load_hyperparams
        self.load_buffer = load_buffer
        self.render = render
        self.evaluate_episodes = evaluate_episodes

        if seed is not None:
            set_seeds(seed, self.env)

        self.logger = Logger(logdir=logdir, formats=[*log_mode])

    def train(self) -> None:
        """Main training method

        To be defined in inherited classes
        """
        raise NotImplementedError

    def evaluate(self, render: bool = False) -> None:
        """Evaluate performance of Agent

        Args:
            render (bool): Option to render the environment during evaluation
        """
        episode, episode_reward = 0, torch.zeros(self.env.n_envs)
        episode_rewards = []
        state = self.env.reset()
        while True:
            if self.off_policy:
                action = self.agent.select_action(state, deterministic=True)
            else:
                action, _, _ = self.agent.select_action(state)

            next_state, reward, done, _ = self.env.step(action)

            if render:
                self.env.render()

            episode_reward += reward
            state = next_state
            if done.byte().any():
                for i, di in enumerate(done):
                    if di:
                        episode += 1
<<<<<<< HEAD
                        episode_rewards.append(episode_reward[i].clone())
=======
                        episode_rewards.append(episode_reward[i].clone().detach())
>>>>>>> f4e782dd
                        episode_reward[i] = 0
                        self.env.reset_single_env(i)
            if episode == self.evaluate_episodes:
                print(
                    "Evaluated for {} episodes, Mean Reward: {:.2f}, Std Deviation for the Reward: {:.2f}".format(
                        self.evaluate_episodes,
                        np.mean(episode_rewards),
                        np.std(episode_rewards),
                    )
                )
                return

    def save(self, timestep: int, save_buffer: bool = False) -> None:
        """Function to save all relevant parameters of a given agent

        Args:
            timestep: The timestep during training at which model is being saved
        """
        algo_name = self.agent.__class__.__name__
        env_name = self.env.unwrapped.spec.id

        directory = self.save_model
        path = "{}/{}_{}".format(directory, algo_name, env_name)

        run_num = self.run_num

        if run_num is None:
            if not os.path.exists(path):
                os.makedirs(path)
                run_num = 0
            elif list(os.scandir(path)) == []:
                run_num = 0
            else:
                last_path = sorted(os.scandir(path), key=lambda d: d.stat().st_mtime)[
                    -1
                ].path
                run_num = int(last_path[len(path) + 1 :].split("-")[0]) + 1
            self.run_num = run_num

        filename_hyperparams = "{}/{}-log-{}.toml".format(path, run_num, timestep)
        filename_weights = "{}/{}-log-{}.pt".format(path, run_num, timestep)
        filename_buffer = "{}/{}-buffer-{}.pt".format(path, run_num, timestep)
        hyperparameters, weights = self.agent.get_hyperparams()
        with open(filename_hyperparams, mode="w") as f:
            toml.dump(hyperparameters, f)

        torch.save(weights, filename_weights)

        if save_buffer:
            if self.off_policy:
                self.agent.replay_buffer.save(filename_buffer)
            else:
                self.agent.rollout.save(filename_buffer)

    def load(self):
        """Function to load saved parameters of a given agent"""
        try:
            self.checkpoint_hyperparams = {}
            with open(self.load_hyperparams, mode="r") as f:
                self.checkpoint_hyperparams = toml.load(f, _dict=dict)

            for key, item in self.checkpoint_hyperparams.items():
                setattr(self, key, item)

        except FileNotFoundError:
            raise Exception("Invalid hyperparameters File Name")

        try:
            self.checkpoint_weights = torch.load(self.load_weights)
            self.agent._load_weights(self.checkpoint_weights)
        except FileNotFoundError:
            raise Exception("Invalid weights File Name")

        try:
            if self.off_policy:
                self.agent.replay_buffer.load(self.load_buffer)
            else:
                self.agent.rollout.load(self.load_buffer)
        except FileNotFoundError:
            raise Exception("Invalid buffer File Name")

        print("Loaded Pretrained Model weights, buffer and hyperparameters!")

    @property
    def n_envs(self) -> int:
        """Number of environments"""
        return self.env.n_envs<|MERGE_RESOLUTION|>--- conflicted
+++ resolved
@@ -113,11 +113,7 @@
                 for i, di in enumerate(done):
                     if di:
                         episode += 1
-<<<<<<< HEAD
-                        episode_rewards.append(episode_reward[i].clone())
-=======
-                        episode_rewards.append(episode_reward[i].clone().detach())
->>>>>>> f4e782dd
+                        episode_rewards.append(episode_reward[i].detach().clone())
                         episode_reward[i] = 0
                         self.env.reset_single_env(i)
             if episode == self.evaluate_episodes:
